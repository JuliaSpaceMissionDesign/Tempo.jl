--- conflicted
+++ resolved
@@ -14,11 +14,8 @@
 [compat]
 FunctionWrappers = "1"
 PrecompileTools = "1"
-<<<<<<< HEAD
+RemoteFiles = "0.5"
 SMDGraphs = "0.1"
-=======
-RemoteFiles = "0.5"
->>>>>>> 26826ddb
 SMDInterfacesUtils = "1"
 julia = "1"
 
